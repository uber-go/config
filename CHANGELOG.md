# Changelog

## v1.0.0-rc2 (unreleased)

- **[Breaking]** `ValueType` and `GetType` functionality is removed in favor of using
  `reflect.Kind`.
- Skip populating function and value types instead of reporting errors.
- **[Breaking]** `Value.Timestamp` is private, use Value.LastUpdated instead.
- **[Breaking]** Use semantic version paths for yaml and validator packages.
<<<<<<< HEAD
- **[Breaking]** Most of the `Provider` constructors return an error instead of panics.
- **[Breaking]** `Value.WithDefault` returns an error when a default can't be used.
=======
- Let user to skip loading command line provider via `commandLine` parameter.
>>>>>>> 44c372b9

## v1.0.0-rc1 (26 Jun 2017)

- **[Breaking]** `Provider` interface was trimmed down to 2 methods: `Name` and `Get`<|MERGE_RESOLUTION|>--- conflicted
+++ resolved
@@ -7,12 +7,9 @@
 - Skip populating function and value types instead of reporting errors.
 - **[Breaking]** `Value.Timestamp` is private, use Value.LastUpdated instead.
 - **[Breaking]** Use semantic version paths for yaml and validator packages.
-<<<<<<< HEAD
+- Let user to skip loading command line provider via `commandLine` parameter.
 - **[Breaking]** Most of the `Provider` constructors return an error instead of panics.
 - **[Breaking]** `Value.WithDefault` returns an error when a default can't be used.
-=======
-- Let user to skip loading command line provider via `commandLine` parameter.
->>>>>>> 44c372b9
 
 ## v1.0.0-rc1 (26 Jun 2017)
 
