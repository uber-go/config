# Changelog
All notable changes to this project will be documented in this file.

The format is based on [Keep a Changelog](http://keepachangelog.com/en/1.0.0/)
and this project adheres to [Semantic Versioning](http://semver.org/spec/v2.0.0.html).

<<<<<<< HEAD
## 1.3.1 - unreleased
### Fixed
- Fix environment variable interpolation when `WithDefault` is used.
=======
## [Unreleased]
### Fixed
- Fix support for non-scalar keys in YAML mappings (eg: "1: car").
>>>>>>> 56e5068b

## 1.3.0 - 2018-07-30
### Added
- Add a `RawSource` option that selectively disables variable expansion.

## 1.2.2 - 2018-07-12
### Changed
- Undo deprecation of `NewProviderGroup`.

### Fixed
- Handle empty sources correctly in `NewProviderGroup`.

## 1.2.1 - 2018-07-06
### Fixed
- Handle empty sources and top-level nulls correctly.

## v1.2.0 - 2018-06-28
### Added
- Add `NewYAML`, a new `Provider` constructor that lets callers mix Go values,
  readers, files, and other options.
- Add support for `gopkg.in/yaml.v2`'s strict mode. The behavior of the existing
  constructors is unchanged, but `NewYAML` enables strict mode by default.

### Fixed
- Fix behavior of explicit `nil`s during merges. `nil` now correctly replaces
  any value it's merged into.
- Fix panic when a default is set for a value explicitly set to `nil`.
- Eliminate situations where configuration was mistakenly shallow-copied,
  making any mutations visible to other callers.
- Correctly handle `omitempty`, `inline`, and `flow` fields.
- Make `NopProvider.HasValue` always return false.
- Stop expanding environment variables in YAML comments.
- Make `NewValue` panic when the user-supplied parameters don't match the
  contents of the `Provider`. See the package documentation for details.
- Remove undocumented support for the `default` struct tag, which was supposed
  to have been removed prior to the 1.0 release. All known users of the tag were
  migrated.

### Deprecated
- Deprecate all existing `Provider` constructors except `NewScopedProvider` in
  favor of `NewYAML`.
- Deprecate `NewValue` in favor of `Provider.Get`.
- Deprecate `Value.HasValue`, `Value.Value`, and `Value.WithDefault` in favor of
  strongly-typed approaches using `Value.Populate`.

## v1.1.0 - 2017-09-28
### Added
- Make expand functions transform a special sequence $$ to literal $.
- Export `Provider` constructors that take `io.Reader`.

### Fixed
- Determine the types of objects encapsulated by `config.Value` with the YAML
  unmarshaller regardless of whether expansion was performed or not.

## v1.0.2 - 2017-08-17
### Fixed
- Fix populate panic for a nil pointer.

## v1.0.1 - 2017-08-04
### Fixed
- Fix unmarshal text on missing value.

## v1.0.0 - 2017-07-31
### Changed
- Skip populating function and value types instead of reporting errors.
- Return an error from provider constructors instead of panicking.
- Return an error from `Value.WithDefault` if the default is unusable.

### Removed
- Remove timestamps on `Value`.
- Remove `Try` and `As` conversion helpers.
- Remove `Value.IsDefault` method.
- Remove `Load` family of functions.
- Unexport `NewYAMLProviderFromReader` family of functions.

### Fixed
- Use semantic version paths for yaml and validator packages.

## v1.0.0-rc1 - 2017-06-26
### Removed
- Trim `Provider` interface down to just `Name` and `Get`.<|MERGE_RESOLUTION|>--- conflicted
+++ resolved
@@ -4,15 +4,10 @@
 The format is based on [Keep a Changelog](http://keepachangelog.com/en/1.0.0/)
 and this project adheres to [Semantic Versioning](http://semver.org/spec/v2.0.0.html).
 
-<<<<<<< HEAD
-## 1.3.1 - unreleased
+## [Unreleased]
 ### Fixed
 - Fix environment variable interpolation when `WithDefault` is used.
-=======
-## [Unreleased]
-### Fixed
 - Fix support for non-scalar keys in YAML mappings (eg: "1: car").
->>>>>>> 56e5068b
 
 ## 1.3.0 - 2018-07-30
 ### Added
