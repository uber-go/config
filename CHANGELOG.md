--- conflicted
+++ resolved
@@ -6,11 +6,8 @@
   `reflect.Kind`.
 - Skip populating function and value types instead of reporting errors.
 - **[Breaking]** `Value.Timestamp` is private, use Value.LastUpdated instead.
-<<<<<<< HEAD
+- **[Breaking]** Use semantic version paths for yaml and validator packages.
 - Let user to skip loading command line provider via `commandline` parameter.
-=======
-- **[Breaking]** Use semantic version paths for yaml and validator packages.
->>>>>>> fe9fc67d
 
 ## v1.0.0-rc1 (26 Jun 2017)
 
