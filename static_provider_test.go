// Copyright (c) 2017 Uber Technologies, Inc.
//
// Permission is hereby granted, free of charge, to any person obtaining a copy
// of this software and associated documentation files (the "Software"), to deal
// in the Software without restriction, including without limitation the rights
// to use, copy, modify, merge, publish, distribute, sublicense, and/or sell
// copies of the Software, and to permit persons to whom the Software is
// furnished to do so, subject to the following conditions:
//
// The above copyright notice and this permission notice shall be included in
// all copies or substantial portions of the Software.
//
// THE SOFTWARE IS PROVIDED "AS IS", WITHOUT WARRANTY OF ANY KIND, EXPRESS OR
// IMPLIED, INCLUDING BUT NOT LIMITED TO THE WARRANTIES OF MERCHANTABILITY,
// FITNESS FOR A PARTICULAR PURPOSE AND NONINFRINGEMENT. IN NO EVENT SHALL THE
// AUTHORS OR COPYRIGHT HOLDERS BE LIABLE FOR ANY CLAIM, DAMAGES OR OTHER
// LIABILITY, WHETHER IN AN ACTION OF CONTRACT, TORT OR OTHERWISE, ARISING FROM,
// OUT OF OR IN CONNECTION WITH THE SOFTWARE OR THE USE OR OTHER DEALINGS IN
// THE SOFTWARE.

package config

import (
	"fmt"
	"sort"
	"testing"

	"github.com/stretchr/testify/assert"
	"github.com/stretchr/testify/require"
	"io/ioutil"
	"strings"
)

func TestStaticProvider_Name(t *testing.T) {
	t.Parallel()
	p := NewStaticProvider(nil)
	assert.Equal(t, "static", p.Name())
}

func TestNewStaticProvider_NilData(t *testing.T) {
	t.Parallel()
	p := NewStaticProvider(nil)

	val := p.Get("something")
	assert.False(t, val.HasValue())
}

func TestStaticProvider_WithData(t *testing.T) {
	t.Parallel()
	data := map[string]interface{}{
		"hello": "world",
	}
	p := NewStaticProvider(data)

	val := p.Get("hello")
	assert.True(t, val.HasValue())
	assert.False(t, val.IsDefault())
	assert.Equal(t, "world", val.AsString())
}

func TestStaticProvider_WithGet(t *testing.T) {
	t.Parallel()
	data := map[string]interface{}{
		"hello": map[string]int{"world": 42},
	}
	p := NewStaticProvider(data)

	val := p.Get("hello")
	assert.True(t, val.HasValue())

	sub := p.Get("hello")
	val = sub.Get("world")
	assert.True(t, val.HasValue())
	assert.Equal(t, 42, val.AsInt())
}

func TestStaticProvider_Callbacks(t *testing.T) {
	t.Parallel()
	p := NewStaticProvider(nil)
	assert.NoError(t, p.RegisterChangeCallback("test", nil))
	assert.NoError(t, p.UnregisterChangeCallback("token"))
}

func TestStaticProviderFmtPrintOnValueNoPanic(t *testing.T) {
	t.Parallel()
	p := NewStaticProvider(nil)
	val := p.Get("something")

	f := func() {
		assert.Contains(t, fmt.Sprintf("%v", val), "")
	}
	assert.NotPanics(t, f)
}

func TestNilStaticProviderSetDefaultTagValue(t *testing.T) {
	t.Parallel()
	type Inner struct {
		Set bool `yaml:"set" default:"true"`
	}
	data := struct {
		ID0 int             `yaml:"id0" default:"10"`
		ID1 string          `yaml:"id1" default:"string"`
		ID2 Inner           `yaml:"id2"`
		ID3 []Inner         `yaml:"id3"`
		ID4 map[Inner]Inner `yaml:"id4"`
		ID5 *Inner          `yaml:"id5"`
		ID6 [6]Inner        `yaml:"id6"`
		ID7 [7]*Inner       `yaml:"id7"`
	}{}

	p := NewStaticProvider(nil)
	require.NoError(t, p.Get("hello").Populate(&data))

	assert.Equal(t, 10, data.ID0)
	assert.Equal(t, "string", data.ID1)
	assert.True(t, data.ID2.Set)
	assert.Nil(t, data.ID3)
	assert.Nil(t, data.ID4)
	assert.Nil(t, data.ID5)
	assert.True(t, data.ID6[0].Set)
	assert.Nil(t, data.ID7[0])
}

func TestPopulateForSimpleMap(t *testing.T) {
	t.Parallel()
	p := NewStaticProvider(map[string]int{"one": 1, "b": -1})

	var m map[string]interface{}
	require.NoError(t, p.Get(Root).Populate(&m))
	assert.Equal(t, 1, m["one"])
}

func TestPopulateForNestedMap(t *testing.T) {
	t.Parallel()
	p := NewStaticProvider(map[string]interface{}{
		"top":    map[string]int{"one": 1, "": -1},
		"bottom": "value"})

	var m map[string]interface{}
	require.NoError(t, p.Get(Root).Populate(&m))
	assert.Equal(t, 2, len(m["top"].(map[interface{}]interface{})))
	assert.Equal(t, 1, m["top"].(map[interface{}]interface{})["one"])
	assert.Equal(t, "value", m["bottom"])
}

func TestPopulateForSimpleSlice(t *testing.T) {
	t.Parallel()
	p := NewStaticProvider([]string{"Eeny", "meeny", "miny", "moe"})

	var s []string
	require.NoError(t, p.Get(Root).Populate(&s))
	assert.Equal(t, []string{"Eeny", "meeny", "miny", "moe"}, s)

	var str string
	require.NoError(t, p.Get("1").Populate(&str))
	assert.Equal(t, "meeny", str)
	assert.Equal(t, "miny", p.Get("2").String())
}

func TestPopulateForNestedSlices(t *testing.T) {
	t.Parallel()
	p := NewStaticProvider([][]string{{}, {"Catch", "a", "tiger", "by", "the", "toe"}, nil, {""}})

	var s [][]string
	require.NoError(t, p.Get(Root).Populate(&s))
	require.Equal(t, 4, len(s))
	assert.Equal(t, [][]string{nil, {"Catch", "a", "tiger", "by", "the", "toe"}, nil, {""}}, s)
	assert.Equal(t, "Catch", p.Get("1.0").String())
}

func TestPopulateForBuiltins(t *testing.T) {
	t.Parallel()
	t.Run("int", func(t *testing.T) {
		p := NewStaticProvider(1)
		var i int
		require.NoError(t, p.Get(Root).Populate(&i))
		assert.Equal(t, 1, i)
		assert.Equal(t, 1, p.Get(Root).AsInt())
	})
	t.Run("float", func(t *testing.T) {
		p := NewStaticProvider(1.23)
		var f float64
		require.NoError(t, p.Get(Root).Populate(&f))
		assert.Equal(t, 1.23, f)
		assert.Equal(t, 1.23, p.Get(Root).AsFloat())
	})
	t.Run("string", func(t *testing.T) {
		p := NewStaticProvider("pie")
		var s string
		require.NoError(t, p.Get(Root).Populate(&s))
		assert.Equal(t, "pie", s)
		assert.Equal(t, "pie", p.Get(Root).String())
	})
	t.Run("bool", func(t *testing.T) {
		p := NewStaticProvider(true)
		var b bool
		require.NoError(t, p.Get(Root).Populate(&b))
		assert.True(t, b)
		assert.True(t, p.Get(Root).AsBool())
	})
}

func TestPopulateForNestedMaps(t *testing.T) {
	t.Parallel()
	p := NewStaticProvider(map[string]map[string]string{
		"a": {"one": "1", "": ""}})

	var m map[string]map[string]string
	err := p.Get("a").Populate(&m)
	require.Error(t, err)
	assert.Contains(t, err.Error(), `empty map key is ambiguous`)
	assert.Contains(t, err.Error(), `a.`)
}

func TestPopulateNonPointerType(t *testing.T) {
	t.Parallel()

	p := NewStaticProvider(42)
	x := 13
	err := p.Get(Root).Populate(x)
	require.Error(t, err)
	assert.Contains(t, err.Error(), "can't populate non pointer type")
}

func TestStaticProviderWithExpand(t *testing.T) {
	t.Parallel()

	p := NewStaticProviderWithExpand(map[string]interface{}{
		"slice": []interface{}{"one", "${iTwo:2}"},
		"value": `${iValue:""}`,
		"map": map[string]interface{}{
			"drink?": "${iMap:tea?}",
			"tea?":   "with cream",
		},
	}, func(key string) (string, bool) {
		switch key {
		case "iValue":
			return "null", true
		case "iTwo":
			return "3", true
		case "iMap":
			return "rum please!", true
		}

		return "", false
	})

	assert.Equal(t, "one", p.Get("slice.0").AsString())
	assert.Equal(t, "3", p.Get("slice.1").AsString())
	assert.Equal(t, "null", p.Get("value").Value())

	assert.Equal(t, "rum please!", p.Get("map.drink?").AsString())
	assert.Equal(t, "with cream", p.Get("map.tea?").AsString())
}

func TestPopulateForMapOfDifferentKeyTypes(t *testing.T) {
	t.Parallel()

	p := NewStaticProvider(map[int]string{1: "a"})
	var m map[string]string
	require.NoError(t, p.Get(Root).Populate(&m))
	assert.Equal(t, "a", m["1"])
}

func TestPopulateForMapsWithNotAssignableKeyTypes(t *testing.T) {
	t.Parallel()

	p := NewStaticProvider(map[int]string{1: "a"})
	type secretType struct{ password string }
	var m map[secretType]string
	err := p.Get(Root).Populate(&m)
	require.Error(t, err)
	msg := err.Error()
	assert.Contains(t, msg, `can't convert "1" to "config.secretType"`)
	assert.Contains(t, msg, "key types conversion")
}

func TestValue_ChildKeys(t *testing.T) {
	t.Parallel()

	p := NewStaticProvider(map[string]interface{}{
		"one":   1,
		"two":   2,
		"slice": []int{42, 13},
	})

	op := func(t *testing.T, key string, expected []string) {
		keys := p.Get(key).ChildKeys()
		sort.Strings(keys)
		assert.Equal(t, expected, keys)
	}

	t.Run("Map", func(t *testing.T) { op(t, Root, []string{"one", "slice", "two"}) })
	t.Run("Slice", func(t *testing.T) { op(t, "slice", []string{"0", "1"}) })
	t.Run("Empty", func(t *testing.T) { op(t, "nothing", nil) })

	p = NewStaticProvider(map[int]string{3: "three", 5: "five"})
	t.Run("MapOfInts", func(t *testing.T) { op(t, Root, []string{"3", "5"}) })
}

<<<<<<< HEAD
func TestInterpolatedBool(t *testing.T) {
	t.Parallel()

	f := func(key string) (string, bool) {
		if key == "interpolate" {
			return "true", true
		}
		return "", false
	}

	p := NewYAMLProviderFromReaderWithExpand(f, ioutil.NopCloser(strings.NewReader("val: ${interpolate:false}")))
	assert.True(t, p.Get("val").AsBool())
=======
func TestConfigDefaults(t *testing.T) {
	t.Parallel()

	type cfg struct{ N int }

	var c cfg
	require.NoError(
		t,
		NewStaticProvider(nil).Get("metrics").WithDefault(cfg{42}).Populate(&c),
		"Failed to populate config.",
	)
	assert.Equal(t, cfg{N: 42}, c)
}

func TestConfigDefaultsAreOverriddenByHigherPriorityProviders(t *testing.T) {
	t.Parallel()

	type book struct {
		Title  string
		Author string
		Year   int
	}

	var novel book
	require.NoError(
		t,
		NewStaticProvider(map[string]string{
			"library.author": "Dreiser",
			"library.title":  "The Financier"},
		).Get("library").WithDefault(book{
			Title: "An American Tragedy",
			Year:  1925,
		}).Populate(&novel),
		"Failed to write a novel.",
	)
	assert.Equal(t, book{Title: "The Financier", Author: "Dreiser", Year: 1925}, novel)
>>>>>>> e0f1554d
}<|MERGE_RESOLUTION|>--- conflicted
+++ resolved
@@ -298,7 +298,6 @@
 	t.Run("MapOfInts", func(t *testing.T) { op(t, Root, []string{"3", "5"}) })
 }
 
-<<<<<<< HEAD
 func TestInterpolatedBool(t *testing.T) {
 	t.Parallel()
 
@@ -311,7 +310,7 @@
 
 	p := NewYAMLProviderFromReaderWithExpand(f, ioutil.NopCloser(strings.NewReader("val: ${interpolate:false}")))
 	assert.True(t, p.Get("val").AsBool())
-=======
+
 func TestConfigDefaults(t *testing.T) {
 	t.Parallel()
 
@@ -348,5 +347,4 @@
 		"Failed to write a novel.",
 	)
 	assert.Equal(t, book{Title: "The Financier", Author: "Dreiser", Year: 1925}, novel)
->>>>>>> e0f1554d
 }