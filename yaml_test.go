--- conflicted
+++ resolved
@@ -1131,13 +1131,8 @@
 
 type jsonMarshalError struct{}
 
-<<<<<<< HEAD
-func (j *jsonMarshalError) UnmarshalJSON(b []byte) error {return nil}
-func (j jsonMarshalError) MarshalJSON() ([]byte, error) {return nil, errors.New("never give up")}
-=======
 func (j *jsonMarshalError) UnmarshalJSON(b []byte) error { return nil }
 func (j jsonMarshalError) MarshalJSON() ([]byte, error)  { return nil, errors.New("never give up") }
->>>>>>> ccb1b80c
 
 func TestPopulateOfFailedJSONMarshal(t *testing.T) {
 	t.Parallel()
@@ -1149,14 +1144,13 @@
 	require.Error(t, err)
 	assert.Contains(t, err.Error(), "never give up")
 }
-<<<<<<< HEAD
 
 type yamlUnmarshal struct {
 	Size int
 	Name string
 }
 
-func (y *yamlUnmarshal) UnmarshalYAML(unmarshal func(interface{}) error) error{
+func (y *yamlUnmarshal) UnmarshalYAML(unmarshal func(interface{}) error) error {
 	type fakeYAMLUnmarshal struct {
 		Size int
 		Name string
@@ -1165,7 +1159,7 @@
 	var f fakeYAMLUnmarshal
 
 	if err := unmarshal(&f); err == nil {
-		y.Name = f.Name+ "Fake"
+		y.Name = f.Name + "Fake"
 		y.Size = f.Size
 		return nil
 	}
@@ -1175,7 +1169,7 @@
 		return err
 	}
 
-	stringToInt := map[string]int {"one":1, "two":2}
+	stringToInt := map[string]int{"one": 1, "two": 2}
 	y.Size = stringToInt[m["size"]]
 	y.Name = m["name"]
 
@@ -1203,37 +1197,36 @@
 
 	assert.NoError(t, p.Get("fail").Populate(&y))
 	assert.Equal(t, y, yamlUnmarshal{Size: 1, Name: "first"})
-=======
-
-type yamlUnmarshal struct {
-	Size int
-	Name string
-}
-
-func (y *yamlUnmarshal) UnmarshalYAML(unmarshal func(interface{}) error) error {
-	type fakeYAMLUnmarshal struct {
-		Size int
-		Name string
-	}
-
-	var f fakeYAMLUnmarshal
-
-	if err := unmarshal(&f); err == nil {
-		y.Name = f.Name + "Fake"
-		y.Size = f.Size
-		return nil
-	}
-
-	m := make(map[string]string)
-	if err := unmarshal(&m); err != nil {
-		return err
-	}
-
-	stringToInt := map[string]int{"one": 1, "two": 2}
-	y.Size = stringToInt[m["size"]]
-	y.Name = m["name"]
-
+}
+
+func TestInvalidPopulate(t *testing.T) {
+	t.Parallel()
+
+	p := newValueProvider(nil)
+	var v chan int
+	err := p.Get(Root).Populate(&v)
+	require.Error(t, err)
+	assert.Contains(t, err.Error(), "invalid value type for key")
+}
+
+type alwaysBlueYAML struct{}
+
+func (a alwaysBlueYAML) MarshalYAML() (interface{}, error) {
+	return nil, errors.New("always blue!")
+}
+
+func (a *alwaysBlueYAML) UnmarshalYAML(func(interface{}) error) error {
 	return nil
+}
+
+func TestYAMLMarshallerErrors(t *testing.T) {
+	t.Parallel()
+
+	p := newValueProvider(alwaysBlueYAML{})
+	var v alwaysBlueYAML
+	err := p.Get(Root).Populate(&v)
+	require.Error(t, err)
+	assert.Contains(t, err.Error(), "always blue!")
 }
 
 func TestPopulateOfYAMLUnmarshal(t *testing.T) {
@@ -1257,35 +1250,4 @@
 
 	assert.NoError(t, p.Get("fail").Populate(&y))
 	assert.Equal(t, y, yamlUnmarshal{Size: 1, Name: "first"})
-}
-
-func TestInvalidPopulate(t *testing.T) {
-	t.Parallel()
-
-	p := newValueProvider(nil)
-	var v chan int
-	err := p.Get(Root).Populate(&v)
-	require.Error(t, err)
-	assert.Contains(t, err.Error(), "invalid value type for key")
-}
-
-type alwaysBlueYAML struct{}
-
-func (a alwaysBlueYAML) MarshalYAML() (interface{}, error) {
-	return nil, errors.New("always blue!")
-}
-
-func (a *alwaysBlueYAML) UnmarshalYAML(func(interface{}) error) error {
-	return nil
-}
-
-func TestYAMLMarshallerErrors(t *testing.T) {
-	t.Parallel()
-
-	p := newValueProvider(alwaysBlueYAML{})
-	var v alwaysBlueYAML
-	err := p.Get(Root).Populate(&v)
-	require.Error(t, err)
-	assert.Contains(t, err.Error(), "always blue!")
->>>>>>> ccb1b80c
 }