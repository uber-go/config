// Copyright (c) 2017 Uber Technologies, Inc.
//
// Permission is hereby granted, free of charge, to any person obtaining a copy
// of this software and associated documentation files (the "Software"), to deal
// in the Software without restriction, including without limitation the rights
// to use, copy, modify, merge, publish, distribute, sublicense, and/or sell
// copies of the Software, and to permit persons to whom the Software is
// furnished to do so, subject to the following conditions:
//
// The above copyright notice and this permission notice shall be included in
// all copies or substantial portions of the Software.
//
// THE SOFTWARE IS PROVIDED "AS IS", WITHOUT WARRANTY OF ANY KIND, EXPRESS OR
// IMPLIED, INCLUDING BUT NOT LIMITED TO THE WARRANTIES OF MERCHANTABILITY,
// FITNESS FOR A PARTICULAR PURPOSE AND NONINFRINGEMENT. IN NO EVENT SHALL THE
// AUTHORS OR COPYRIGHT HOLDERS BE LIABLE FOR ANY CLAIM, DAMAGES OR OTHER
// LIABILITY, WHETHER IN AN ACTION OF CONTRACT, TORT OR OTHERWISE, ARISING FROM,
// OUT OF OR IN CONNECTION WITH THE SOFTWARE OR THE USE OR OTHER DEALINGS IN
// THE SOFTWARE.

package config

import (
	"bytes"
	"encoding"
	"encoding/json"
	"fmt"
	"math"
	"reflect"
	"strconv"

	"github.com/go-validator/validator"
	"github.com/go-yaml/yaml"
	"github.com/pkg/errors"
)

type fieldInfo struct {
	FieldName    string
	DefaultValue string
	Required     bool
}

func getFieldInfo(field reflect.StructField) fieldInfo {
	return fieldInfo{
		FieldName:    field.Tag.Get("yaml"),
		DefaultValue: field.Tag.Get("default"),
	}
}

func derefType(t reflect.Type) reflect.Type {
	if t.Kind() == reflect.Ptr {
		t = t.Elem()
	}

	return t
}

func convertSignedInts(src interface{}, dst *reflect.Value) error {
	switch t := src.(type) {
	case int, uint, int8, uint8, int16, uint16, int32, uint32, int64:
		i, err := strconv.ParseInt(fmt.Sprint(t), 10, 64)
		if err != nil {
			return err
		}

		if !dst.OverflowInt(i) {
			dst.SetInt(i)
			return nil
		}
	case uint64:
		if t <= math.MaxInt64 {
			dst.SetInt(int64(t))
			return nil
		}
	case uintptr:
		if t <= math.MaxInt64 && !dst.OverflowInt(int64(t)) {
			dst.SetInt(int64(t))
			return nil
		}
	case float32:
		if t >= math.MinInt64 && t <= math.MaxInt64 && !dst.OverflowInt(int64(t)) {
			dst.SetInt(int64(t))
			return nil
		}
	case float64:
		if t >= math.MinInt64 && t <= math.MaxInt64 && !dst.OverflowInt(int64(t)) {
			dst.SetInt(int64(t))
			return nil
		}
	case string:
		i, err := strconv.ParseInt(t, 10, 64)
		if err != nil {
			return err
		}

		if !dst.OverflowInt(i) {
			dst.SetInt(i)
			return nil
		}
	}

	return fmt.Errorf("can't convert %q to integer type %q", fmt.Sprint(src), dst.Type())
}

func convertUnsignedInts(src interface{}, dst *reflect.Value) error {
	switch t := src.(type) {
	case int, uint, int8, uint8, int16, uint16, int32, uint32, int64:
		i, err := strconv.ParseInt(fmt.Sprint(t), 10, 64)
		if err != nil {
			return err
		}
		if i >= 0 && !dst.OverflowUint(uint64(i)) {
			dst.SetUint(uint64(i))
			return nil
		}
	case uint64:
		if !dst.OverflowUint(t) {
			dst.SetUint(t)
			return nil
		}
	case uintptr:
		if t <= math.MaxUint64 && !dst.OverflowUint(uint64(t)) {
			dst.SetUint(uint64(t))
			return nil
		}
	case float32:
		if t >= 0 && t <= math.MaxUint64 && !dst.OverflowUint(uint64(t)) {
			dst.SetUint(uint64(t))
			return nil
		}
	case float64:
		if t >= 0 && t <= math.MaxUint64 && !dst.OverflowUint(uint64(t)) {
			dst.SetUint(uint64(t))
			return nil
		}
	case string:
		i, err := strconv.ParseUint(t, 10, 64)
		if err != nil {
			return err
		}

		if !dst.OverflowUint(i) {
			dst.SetUint(i)
			return nil
		}
	}

	return fmt.Errorf("can't convert %q to unsigned integer type %q", fmt.Sprint(src), dst.Type())
}

func convertFloats(src interface{}, dst *reflect.Value) error {
	switch t := src.(type) {
	case int, uint, int8, uint8, int16, uint16, int32, uint32, int64, uint64, uintptr, float32:
		f, err := strconv.ParseFloat(fmt.Sprint(t), 64)
		dst.SetFloat(f)
		return err
	case float64:
		v := float64(t)
		if !dst.OverflowFloat(v) {
			dst.SetFloat(v)
			return nil
		}
	case string:
		f, err := strconv.ParseFloat(t, 64)
		if err != nil {
			return err
		}

		if !dst.OverflowFloat(f) {
			dst.SetFloat(f)
			return nil
		}
	}

	return fmt.Errorf("can't convert %q to float type %q", fmt.Sprint(src), dst.Type())
}

func convertValueFromStruct(src interface{}, dst *reflect.Value) error {
	// The fieldType is probably a custom type here. We will try and set the fieldValue by
	// the custom type
	switch dst.Kind() {
	case reflect.Int, reflect.Int8, reflect.Int16, reflect.Int32, reflect.Int64:
		return convertSignedInts(src, dst)

	case reflect.Uint, reflect.Uint8, reflect.Uint16, reflect.Uint32, reflect.Uint64, reflect.Uintptr:
		return convertUnsignedInts(src, dst)

	case reflect.Float32, reflect.Float64:
		return convertFloats(src, dst)

	case reflect.Bool:
		v, err := strconv.ParseBool(fmt.Sprint(src))
		if err != nil {
			return err
		}

		dst.SetBool(v)

	case reflect.String:
		dst.SetString(fmt.Sprint(src))

	default:
		return fmt.Errorf("can't convert %q to %q", fmt.Sprint(src), dst.Type())
	}
	return nil
}

func convert(childKey string, value *reflect.Value, val interface{}) error {
	if val != nil {
		// First try to convert primitive type values, if convertValue wasn't able
		// to convert to primitive,try converting the value as a struct value
		if ret, err := convertValue(val, value.Type()); ret != nil {
			if err != nil {
				return errorWithKey(err, childKey)
			}

			value.Set(reflect.ValueOf(ret))
		} else {
			return errorWithKey(convertValueFromStruct(val, value), childKey)
		}
	}

	return nil
}

func addSeparator(key string) string {
	if key != "" {
		key += _separator
	}
	return key
}

func errorWithKey(err error, key string) error {
	return errors.Wrap(err, fmt.Sprintf("for key %q", key))
}

type decoder struct {
	*Value
	m map[interface{}]struct{}
}

func (d *decoder) getGlobalProvider() Provider {
	if d.root == nil {
		return d.provider
	}

	return d.root
}

// Sets value to a primitive type.
func (d *decoder) scalar(childKey string, value reflect.Value, def string) error {
	global := d.getGlobalProvider()
	var val interface{}

	// For primitive values, just get the value and set it into the field
	if v2 := global.Get(childKey); v2.HasValue() {
		val = v2.Value()
	} else if def != "" {
		val = def
	}

	return convert(childKey, &value, val)
}

// Set value for a sequence type
// TODO(alsam) We stop populating sequence on a first nil value. Can we do better?
func (d *decoder) sequence(childKey string, value reflect.Value) error {
	valueType := value.Type()
	global := d.getGlobalProvider()
	destSlice := reflect.MakeSlice(valueType, 0, 4)

	// start looking for child values.
	elementType := derefType(valueType).Elem()
	childKey = addSeparator(childKey)

	for ai := 0; ; ai++ {
		arrayKey := childKey + strconv.Itoa(ai)

		// Iterate until we find first missing value.
		if v2 := global.Get(arrayKey); v2.HasValue() {
			val := reflect.New(elementType).Elem()

			// Unmarshal current element.
			if err := d.unmarshal(arrayKey, val, ""); err != nil {
				return err
			}

			// Append element to the slice
			if destSlice.Len() <= ai {
				destSlice = reflect.Append(destSlice, reflect.Zero(elementType))
			}

			destSlice.Index(ai).Set(val)
		} else {
			break
		}
	}

	if destSlice.Len() > 0 {
		value.Set(destSlice)
	}

	return nil
}

// Set value for the array type
func (d *decoder) array(childKey string, value reflect.Value) error {
	valueType := value.Type()
	global := d.getGlobalProvider()

	// start looking for child values.
	elementType := derefType(valueType).Elem()
	childKey = addSeparator(childKey)

	for ai := 0; ai < value.Len(); ai++ {
		arrayKey := childKey + strconv.Itoa(ai)

		// Iterate until we find first missing value.
		if v2 := global.Get(arrayKey); v2.HasValue() {
			val := reflect.New(elementType).Elem()

			// Unmarshal current element.
			if err := d.unmarshal(arrayKey, val, ""); err != nil {
				return err
			}

			value.Index(ai).Set(val)
		} else if value.Index(ai).Kind() == reflect.Struct {
			if err := d.valueStruct(arrayKey, value.Index(ai).Addr().Interface()); err != nil {
				return err
			}
		}
	}

	return nil
}

// Sets value to a map type.
func (d *decoder) mapping(childKey string, value reflect.Value, def string) error {
	valueType := value.Type()
	global := d.getGlobalProvider()

	v := global.Get(childKey)
	if !v.HasValue() || v.Value() == nil {
		return nil
	}

	val := v.Value()
	destMap := reflect.ValueOf(reflect.MakeMap(valueType).Interface())

	// child yamlNode parsed from yaml file is of type map[interface{}]interface{}
	// type casting here makes sure that we are iterating over a parsed map.
	if v, ok := val.(map[interface{}]interface{}); ok {
		childKey = addSeparator(childKey)

		for key := range v {
			subKey := fmt.Sprintf("%v", key)
			if subKey == "" {
				// We can confuse an empty map key with a root element.
				return errorWithKey(errors.New("empty map key is ambiguous"), childKey)
			}

			itemValue := reflect.New(valueType.Elem()).Elem()

			// Try to unmarshal value and save it in the map.
			if err := d.unmarshal(childKey+subKey, itemValue, def); err != nil {
				return err
			}

			//TODO(alsam) do we need non scalar key types?
			keyVal := reflect.New(value.Type().Key()).Elem()
			if err := convert(childKey, &keyVal, key); err != nil {
				return errors.Wrap(err, "key types conversion")
			}

			destMap.SetMapIndex(keyVal, itemValue)
		}

		value.Set(destMap)
	}

	return nil
}

// Sets value to an interface type.
func (d *decoder) iface(key string, value reflect.Value, def string) error {
	v := d.getGlobalProvider().Get(key)

	if !v.HasValue() || v.Value() == nil {
		return nil
	}

	src := reflect.ValueOf(v.Value())
	if src.Type().Implements(value.Type()) {
		value.Set(src)
		return nil
	}

	return errorWithKey(fmt.Errorf("%q doesn't implement %q", src.Type(), value.Type()), key)
}

// Sets value to an object type.
func (d *decoder) object(childKey string, value reflect.Value) error {
	return d.valueStruct(childKey, value.Addr().Interface())
}

// Walk through the struct and start asking the providers for values at each key.
//
// - for individual values, we terminate
// - for array values, we start asking for indexes
// - for object values, we recurse.
func (d *decoder) valueStruct(key string, target interface{}) error {
	tarGet := reflect.Indirect(reflect.ValueOf(target))
	targetType := tarGet.Type()
	for i := 0; i < targetType.NumField(); i++ {
		field := targetType.Field(i)

		// Check for the private field
		if field.PkgPath != "" || field.Anonymous {
			continue
		}

		fieldName := field.Name
		fieldInfo := getFieldInfo(field)
		if fieldInfo.FieldName != "" {
			fieldName = fieldInfo.FieldName
		}

		if key != "" {
			fieldName = key + _separator + fieldName
		}

		fieldValue := tarGet.Field(i)
		if fieldValue.Kind() == reflect.Ptr && fieldValue.IsNil() {
			fieldValue.Set(reflect.New(fieldValue.Type()).Elem())
		}

		if err := d.unmarshal(fieldName, fieldValue, getFieldInfo(field).DefaultValue); err != nil {
			return err
		}
	}

	return errorWithKey(validator.Validate(target), key)
}

// If there is no value with name - leave it nil, otherwise allocate memory and set the value.
func (d *decoder) pointer(name string, value reflect.Value, def string) error {
	if !d.getGlobalProvider().Get(name).HasValue() {
		return nil
	}

	if value.IsNil() {
		value.Set(reflect.New(value.Type().Elem()))
	}

	return d.unmarshal(name, value.Elem(), def)
}

// JSON encoder will fail to serialize maps that don't have strings as keys
// so we are going to stringify them manually.
func jsonMap(v interface{}) interface{} {
	if reflect.TypeOf(v).Kind() == reflect.Map {
<<<<<<< HEAD
		tmp := make(map[string]interface{})
		rv := reflect.ValueOf(v)
=======
		rv := reflect.ValueOf(v)
		tmp := make(map[string]interface{}, len(rv.MapKeys()))
>>>>>>> ccb1b80c
		for _, key := range rv.MapKeys() {
			tmp[fmt.Sprint(key.Interface())] = jsonMap(rv.MapIndex(key).Interface())
		}

		return tmp
	}

	return v
}

// tryUnmarshallers checks if the value's type implements either one of standard interfaces in order:
// 1. `json.Unmarshaler`
// 2. `encoding.TextUnmarshaler`
// 3. `yaml.Unmarshaler`
// and tries it to populate the value.
func (d *decoder) tryUnmarshalers(key string, value reflect.Value, def string) (bool, error) {
	switch value.Kind() {
	// value.IsNil panics if value.Kind() is not equal to one of these constants.
	case reflect.Chan, reflect.Interface, reflect.Func, reflect.Map, reflect.Ptr:
		if value.IsNil() {
			value.Set(reflect.New(value.Type()).Elem())
		}

	//TODO(alsam) Command-line provider implementation is made via maps, so we'll fail to merge slices and maps
	// TestCommandLineProvider_NestedValues will fail in that case.
	case reflect.Slice:
		return false, nil
	}

	v := d.getGlobalProvider().Get(key)
	switch t := value.Addr().Interface().(type) {
	case json.Unmarshaler:
		// Skip unmarshaling if there is no value.
		if !v.HasValue() {
			return true, nil
		}

		// Marshal the value first.
		b, err := json.Marshal(jsonMap(v.Value()))
		if err != nil {
			return true, errorWithKey(err, key)
		}

		// Unmarshal corresponding json.
		return true, errorWithKey(t.UnmarshalJSON(b), key)
	case encoding.TextUnmarshaler:
		// check if we need to use custom defaults
		if v.HasValue() {
			def = v.String()
		}

		return true, errorWithKey(t.UnmarshalText([]byte(def)), key)
	case yaml.Unmarshaler:
		// Skip unmarshaling if there is no value.
		if !v.HasValue() {
			return true, nil
		}

		b, err := yaml.Marshal(v.Value())
		if err != nil {
			return true, err
		}

		return true, errorWithKey(yaml.Unmarshal(b, value.Addr().Interface()), key)
	}

	return false, nil
}

// Check if a value is a pointer and decoder set it before.
// TODO(alsam) print only elements in the loop, not all elements.
func (d *decoder) checkCycles(value reflect.Value) error {
	if value.Type().Comparable() {
		val := value.Interface()
		kind := value.Kind()
		if _, ok := d.m[val]; ok {
			if kind == reflect.Ptr && !value.IsNil() {
				buf := &bytes.Buffer{}
				for k := range d.m {
					fmt.Fprintf(buf, "%+v -> ", k)
				}

				fmt.Fprintf(buf, "%+v", value.Interface())
				return fmt.Errorf("cycles detected: %s", buf.String())
			}
		}

		d.m[val] = struct{}{}
	}

	return nil
}

// Dispatch un-marshalling functions based on the value type.
func (d *decoder) unmarshal(name string, value reflect.Value, def string) error {
	if err := d.checkCycles(value); err != nil {
		return errorWithKey(err, name)
	}

	// Check if a type can be unmarshaled directly.
	if ok, err := d.tryUnmarshalers(name, value, def); ok {
		return err
	}

	// Try to unmarshal each type separately.
	switch value.Kind() {
	case reflect.Invalid, reflect.Chan, reflect.Func:
		return fmt.Errorf("invalid value type for key %s", name)
	case reflect.Ptr:
		return d.pointer(name, value, def)
	case reflect.Struct:
		return d.object(name, value)
	case reflect.Array:
		return d.array(name, value)
	case reflect.Slice:
		return d.sequence(name, value)
	case reflect.Map:
		return d.mapping(name, value, def)
	case reflect.Interface:
		return d.iface(name, value, def)
	default:
		return d.scalar(name, value, def)
	}
}<|MERGE_RESOLUTION|>--- conflicted
+++ resolved
@@ -460,13 +460,8 @@
 // so we are going to stringify them manually.
 func jsonMap(v interface{}) interface{} {
 	if reflect.TypeOf(v).Kind() == reflect.Map {
-<<<<<<< HEAD
-		tmp := make(map[string]interface{})
-		rv := reflect.ValueOf(v)
-=======
 		rv := reflect.ValueOf(v)
 		tmp := make(map[string]interface{}, len(rv.MapKeys()))
->>>>>>> ccb1b80c
 		for _, key := range rv.MapKeys() {
 			tmp[fmt.Sprint(key.Interface())] = jsonMap(rv.MapIndex(key).Interface())
 		}
